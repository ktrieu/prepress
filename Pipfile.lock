{
    "_meta": {
        "hash": {
            "sha256": "fd184deec25c3102098192ed76c160bcd1c4d21afd587277ee9b8bc57b2cc9b7"
        },
        "pipfile-spec": 6,
        "requires": {
            "python_version": "3.7"
        },
        "sources": [
            {
                "name": "pypi",
                "url": "https://pypi.org/simple",
                "verify_ssl": true
            }
        ]
    },
    "default": {
        "beautifulsoup4": {
            "hashes": [
                "sha256:9a315ce70049920ea4572a4055bc4bd700c940521d36fc858205ad4fcde149bf",
                "sha256:c23ad23c521d818955a4151a67d81580319d4bf548d3d49f4223ae041ff98891"
            ],
            "index": "pypi",
            "version": "==4.10.0"
        },
        "ordered-set": {
            "hashes": [
                "sha256:046e1132c71fcf3330438a539928932caf51ddbc582496833e23de611de14562",
                "sha256:694a8e44c87657c59292ede72891eb91d34131f6531463aab3009191c77364a8"
            ],
<<<<<<< HEAD
=======
            "markers": "python_version >= '3.7'",
>>>>>>> 0d589a07
            "version": "==4.1.0"
        },
        "pillow": {
            "hashes": [
                "sha256:011233e0c42a4a7836498e98c1acf5e744c96a67dd5032a6f666cc1fb97eab97",
                "sha256:0f29d831e2151e0b7b39981756d201f7108d3d215896212ffe2e992d06bfe049",
                "sha256:12875d118f21cf35604176872447cdb57b07126750a33748bac15e77f90f1f9c",
                "sha256:14d4b1341ac07ae07eb2cc682f459bec932a380c3b122f5540432d8977e64eae",
                "sha256:1c3c33ac69cf059bbb9d1a71eeaba76781b450bc307e2291f8a4764d779a6b28",
                "sha256:1d19397351f73a88904ad1aee421e800fe4bbcd1aeee6435fb62d0a05ccd1030",
                "sha256:253e8a302a96df6927310a9d44e6103055e8fb96a6822f8b7f514bb7ef77de56",
                "sha256:2632d0f846b7c7600edf53c48f8f9f1e13e62f66a6dbc15191029d950bfed976",
                "sha256:335ace1a22325395c4ea88e00ba3dc89ca029bd66bd5a3c382d53e44f0ccd77e",
                "sha256:413ce0bbf9fc6278b2d63309dfeefe452835e1c78398efb431bab0672fe9274e",
                "sha256:5100b45a4638e3c00e4d2320d3193bdabb2d75e79793af7c3eb139e4f569f16f",
                "sha256:514ceac913076feefbeaf89771fd6febde78b0c4c1b23aaeab082c41c694e81b",
                "sha256:528a2a692c65dd5cafc130de286030af251d2ee0483a5bf50c9348aefe834e8a",
                "sha256:6295f6763749b89c994fcb6d8a7f7ce03c3992e695f89f00b741b4580b199b7e",
                "sha256:6c8bc8238a7dfdaf7a75f5ec5a663f4173f8c367e5a39f87e720495e1eed75fa",
                "sha256:718856856ba31f14f13ba885ff13874be7fefc53984d2832458f12c38205f7f7",
                "sha256:7f7609a718b177bf171ac93cea9fd2ddc0e03e84d8fa4e887bdfc39671d46b00",
                "sha256:80ca33961ced9c63358056bd08403ff866512038883e74f3a4bf88ad3eb66838",
                "sha256:80fe64a6deb6fcfdf7b8386f2cf216d329be6f2781f7d90304351811fb591360",
                "sha256:81c4b81611e3a3cb30e59b0cf05b888c675f97e3adb2c8672c3154047980726b",
                "sha256:855c583f268edde09474b081e3ddcd5cf3b20c12f26e0d434e1386cc5d318e7a",
                "sha256:9bfdb82cdfeccec50aad441afc332faf8606dfa5e8efd18a6692b5d6e79f00fd",
                "sha256:a5d24e1d674dd9d72c66ad3ea9131322819ff86250b30dc5821cbafcfa0b96b4",
                "sha256:a9f44cd7e162ac6191491d7249cceb02b8116b0f7e847ee33f739d7cb1ea1f70",
                "sha256:b5b3f092fe345c03bca1e0b687dfbb39364b21ebb8ba90e3fa707374b7915204",
                "sha256:b9618823bd237c0d2575283f2939655f54d51b4527ec3972907a927acbcc5bfc",
                "sha256:cef9c85ccbe9bee00909758936ea841ef12035296c748aaceee535969e27d31b",
                "sha256:d21237d0cd37acded35154e29aec853e945950321dd2ffd1a7d86fe686814669",
                "sha256:d3c5c79ab7dfce6d88f1ba639b77e77a17ea33a01b07b99840d6ed08031cb2a7",
                "sha256:d9d7942b624b04b895cb95af03a23407f17646815495ce4547f0e60e0b06f58e",
                "sha256:db6d9fac65bd08cea7f3540b899977c6dee9edad959fa4eaf305940d9cbd861c",
                "sha256:ede5af4a2702444a832a800b8eb7f0a7a1c0eed55b644642e049c98d589e5092",
                "sha256:effb7749713d5317478bb3acb3f81d9d7c7f86726d41c1facca068a04cf5bb4c",
                "sha256:f154d173286a5d1863637a7dcd8c3437bb557520b01bddb0be0258dcb72696b5",
                "sha256:f25ed6e28ddf50de7e7ea99d7a976d6a9c415f03adcaac9c41ff6ff41b6d86ac"
            ],
            "index": "pypi",
            "version": "==9.0.1"
<<<<<<< HEAD
        },
        "pygments": {
            "hashes": [
                "sha256:44238f1b60a76d78fc8ca0528ee429702aae011c265fe6a8dd8b63049ae41c65",
                "sha256:4e426f72023d88d03b2fa258de560726ce890ff3b630f88c21cbb8b2503b8c6a"
            ],
            "index": "pypi",
            "version": "==2.11.2"
=======
>>>>>>> 0d589a07
        },
        "pylatex": {
            "hashes": [
                "sha256:d3c12efb8b260771260443dce78d1e9089c09f9d0b92e6273dfca0bf5e7302fb"
            ],
            "index": "pypi",
            "version": "==1.4.1"
        },
        "soupsieve": {
            "hashes": [
                "sha256:1a3cca2617c6b38c0343ed661b1fa5de5637f257d4fe22bd9f1338010a1efefb",
                "sha256:b8d49b1cd4f037c7082a9683dfa1801aa2597fb11c3a1155b7a5b94829b4f1f9"
            ],
<<<<<<< HEAD
=======
            "markers": "python_version >= '3.6'",
>>>>>>> 0d589a07
            "version": "==2.3.1"
        }
    },
    "develop": {}
}<|MERGE_RESOLUTION|>--- conflicted
+++ resolved
@@ -29,53 +29,51 @@
                 "sha256:046e1132c71fcf3330438a539928932caf51ddbc582496833e23de611de14562",
                 "sha256:694a8e44c87657c59292ede72891eb91d34131f6531463aab3009191c77364a8"
             ],
-<<<<<<< HEAD
-=======
-            "markers": "python_version >= '3.7'",
->>>>>>> 0d589a07
             "version": "==4.1.0"
         },
         "pillow": {
             "hashes": [
-                "sha256:011233e0c42a4a7836498e98c1acf5e744c96a67dd5032a6f666cc1fb97eab97",
-                "sha256:0f29d831e2151e0b7b39981756d201f7108d3d215896212ffe2e992d06bfe049",
-                "sha256:12875d118f21cf35604176872447cdb57b07126750a33748bac15e77f90f1f9c",
-                "sha256:14d4b1341ac07ae07eb2cc682f459bec932a380c3b122f5540432d8977e64eae",
-                "sha256:1c3c33ac69cf059bbb9d1a71eeaba76781b450bc307e2291f8a4764d779a6b28",
-                "sha256:1d19397351f73a88904ad1aee421e800fe4bbcd1aeee6435fb62d0a05ccd1030",
-                "sha256:253e8a302a96df6927310a9d44e6103055e8fb96a6822f8b7f514bb7ef77de56",
-                "sha256:2632d0f846b7c7600edf53c48f8f9f1e13e62f66a6dbc15191029d950bfed976",
-                "sha256:335ace1a22325395c4ea88e00ba3dc89ca029bd66bd5a3c382d53e44f0ccd77e",
-                "sha256:413ce0bbf9fc6278b2d63309dfeefe452835e1c78398efb431bab0672fe9274e",
-                "sha256:5100b45a4638e3c00e4d2320d3193bdabb2d75e79793af7c3eb139e4f569f16f",
-                "sha256:514ceac913076feefbeaf89771fd6febde78b0c4c1b23aaeab082c41c694e81b",
-                "sha256:528a2a692c65dd5cafc130de286030af251d2ee0483a5bf50c9348aefe834e8a",
-                "sha256:6295f6763749b89c994fcb6d8a7f7ce03c3992e695f89f00b741b4580b199b7e",
-                "sha256:6c8bc8238a7dfdaf7a75f5ec5a663f4173f8c367e5a39f87e720495e1eed75fa",
-                "sha256:718856856ba31f14f13ba885ff13874be7fefc53984d2832458f12c38205f7f7",
-                "sha256:7f7609a718b177bf171ac93cea9fd2ddc0e03e84d8fa4e887bdfc39671d46b00",
-                "sha256:80ca33961ced9c63358056bd08403ff866512038883e74f3a4bf88ad3eb66838",
-                "sha256:80fe64a6deb6fcfdf7b8386f2cf216d329be6f2781f7d90304351811fb591360",
-                "sha256:81c4b81611e3a3cb30e59b0cf05b888c675f97e3adb2c8672c3154047980726b",
-                "sha256:855c583f268edde09474b081e3ddcd5cf3b20c12f26e0d434e1386cc5d318e7a",
-                "sha256:9bfdb82cdfeccec50aad441afc332faf8606dfa5e8efd18a6692b5d6e79f00fd",
-                "sha256:a5d24e1d674dd9d72c66ad3ea9131322819ff86250b30dc5821cbafcfa0b96b4",
-                "sha256:a9f44cd7e162ac6191491d7249cceb02b8116b0f7e847ee33f739d7cb1ea1f70",
-                "sha256:b5b3f092fe345c03bca1e0b687dfbb39364b21ebb8ba90e3fa707374b7915204",
-                "sha256:b9618823bd237c0d2575283f2939655f54d51b4527ec3972907a927acbcc5bfc",
-                "sha256:cef9c85ccbe9bee00909758936ea841ef12035296c748aaceee535969e27d31b",
-                "sha256:d21237d0cd37acded35154e29aec853e945950321dd2ffd1a7d86fe686814669",
-                "sha256:d3c5c79ab7dfce6d88f1ba639b77e77a17ea33a01b07b99840d6ed08031cb2a7",
-                "sha256:d9d7942b624b04b895cb95af03a23407f17646815495ce4547f0e60e0b06f58e",
-                "sha256:db6d9fac65bd08cea7f3540b899977c6dee9edad959fa4eaf305940d9cbd861c",
-                "sha256:ede5af4a2702444a832a800b8eb7f0a7a1c0eed55b644642e049c98d589e5092",
-                "sha256:effb7749713d5317478bb3acb3f81d9d7c7f86726d41c1facca068a04cf5bb4c",
-                "sha256:f154d173286a5d1863637a7dcd8c3437bb557520b01bddb0be0258dcb72696b5",
-                "sha256:f25ed6e28ddf50de7e7ea99d7a976d6a9c415f03adcaac9c41ff6ff41b6d86ac"
+                "sha256:01ce45deec9df310cbbee11104bae1a2a43308dd9c317f99235b6d3080ddd66e",
+                "sha256:0c51cb9edac8a5abd069fd0758ac0a8bfe52c261ee0e330f363548aca6893595",
+                "sha256:17869489de2fce6c36690a0c721bd3db176194af5f39249c1ac56d0bb0fcc512",
+                "sha256:21dee8466b42912335151d24c1665fcf44dc2ee47e021d233a40c3ca5adae59c",
+                "sha256:25023a6209a4d7c42154073144608c9a71d3512b648a2f5d4465182cb93d3477",
+                "sha256:255c9d69754a4c90b0ee484967fc8818c7ff8311c6dddcc43a4340e10cd1636a",
+                "sha256:35be4a9f65441d9982240e6966c1eaa1c654c4e5e931eaf580130409e31804d4",
+                "sha256:3f42364485bfdab19c1373b5cd62f7c5ab7cc052e19644862ec8f15bb8af289e",
+                "sha256:3fddcdb619ba04491e8f771636583a7cc5a5051cd193ff1aa1ee8616d2a692c5",
+                "sha256:463acf531f5d0925ca55904fa668bb3461c3ef6bc779e1d6d8a488092bdee378",
+                "sha256:4fe29a070de394e449fd88ebe1624d1e2d7ddeed4c12e0b31624561b58948d9a",
+                "sha256:55dd1cf09a1fd7c7b78425967aacae9b0d70125f7d3ab973fadc7b5abc3de652",
+                "sha256:5a3ecc026ea0e14d0ad7cd990ea7f48bfcb3eb4271034657dc9d06933c6629a7",
+                "sha256:5cfca31ab4c13552a0f354c87fbd7f162a4fafd25e6b521bba93a57fe6a3700a",
+                "sha256:66822d01e82506a19407d1afc104c3fcea3b81d5eb11485e593ad6b8492f995a",
+                "sha256:69e5ddc609230d4408277af135c5b5c8fe7a54b2bdb8ad7c5100b86b3aab04c6",
+                "sha256:6b6d4050b208c8ff886fd3db6690bf04f9a48749d78b41b7a5bf24c236ab0165",
+                "sha256:7a053bd4d65a3294b153bdd7724dce864a1d548416a5ef61f6d03bf149205160",
+                "sha256:82283af99c1c3a5ba1da44c67296d5aad19f11c535b551a5ae55328a317ce331",
+                "sha256:8782189c796eff29dbb37dd87afa4ad4d40fc90b2742704f94812851b725964b",
+                "sha256:8d79c6f468215d1a8415aa53d9868a6b40c4682165b8cb62a221b1baa47db458",
+                "sha256:97bda660702a856c2c9e12ec26fc6d187631ddfd896ff685814ab21ef0597033",
+                "sha256:a325ac71914c5c043fa50441b36606e64a10cd262de12f7a179620f579752ff8",
+                "sha256:a336a4f74baf67e26f3acc4d61c913e378e931817cd1e2ef4dfb79d3e051b481",
+                "sha256:a598d8830f6ef5501002ae85c7dbfcd9c27cc4efc02a1989369303ba85573e58",
+                "sha256:a5eaf3b42df2bcda61c53a742ee2c6e63f777d0e085bbc6b2ab7ed57deb13db7",
+                "sha256:aea7ce61328e15943d7b9eaca87e81f7c62ff90f669116f857262e9da4057ba3",
+                "sha256:af79d3fde1fc2e33561166d62e3b63f0cc3e47b5a3a2e5fea40d4917754734ea",
+                "sha256:c24f718f9dd73bb2b31a6201e6db5ea4a61fdd1d1c200f43ee585fc6dcd21b34",
+                "sha256:c5b0ff59785d93b3437c3703e3c64c178aabada51dea2a7f2c5eccf1bcf565a3",
+                "sha256:c7110ec1701b0bf8df569a7592a196c9d07c764a0a74f65471ea56816f10e2c8",
+                "sha256:c870193cce4b76713a2b29be5d8327c8ccbe0d4a49bc22968aa1e680930f5581",
+                "sha256:c9efef876c21788366ea1f50ecb39d5d6f65febe25ad1d4c0b8dff98843ac244",
+                "sha256:de344bcf6e2463bb25179d74d6e7989e375f906bcec8cb86edb8b12acbc7dfef",
+                "sha256:eb1b89b11256b5b6cad5e7593f9061ac4624f7651f7a8eb4dfa37caa1dfaa4d0",
+                "sha256:ed742214068efa95e9844c2d9129e209ed63f61baa4d54dbf4cf8b5e2d30ccf2",
+                "sha256:f401ed2bbb155e1ade150ccc63db1a4f6c1909d3d378f7d1235a44e90d75fb97",
+                "sha256:fb89397013cf302f282f0fc998bb7abf11d49dcff72c8ecb320f76ea6e2c5717"
             ],
             "index": "pypi",
-            "version": "==9.0.1"
-<<<<<<< HEAD
+            "version": "==9.1.0"
         },
         "pygments": {
             "hashes": [
@@ -84,8 +82,6 @@
             ],
             "index": "pypi",
             "version": "==2.11.2"
-=======
->>>>>>> 0d589a07
         },
         "pylatex": {
             "hashes": [
@@ -96,14 +92,10 @@
         },
         "soupsieve": {
             "hashes": [
-                "sha256:1a3cca2617c6b38c0343ed661b1fa5de5637f257d4fe22bd9f1338010a1efefb",
-                "sha256:b8d49b1cd4f037c7082a9683dfa1801aa2597fb11c3a1155b7a5b94829b4f1f9"
+                "sha256:0bcc6d7432153063e3df09c3ac9442af3eba488715bfcad6a4c38ccb2a523124",
+                "sha256:a714129d3021ec17ce5be346b1007300558b378332c289a1a20e7d4de6ff18a5"
             ],
-<<<<<<< HEAD
-=======
-            "markers": "python_version >= '3.6'",
->>>>>>> 0d589a07
-            "version": "==2.3.1"
+            "version": "==2.3.2"
         }
     },
     "develop": {}
